import subprocess
from pathlib import Path
from typing import Optional

import pytest

<<<<<<< HEAD

def test_main():
    """Test main function for setting up and running cellfinder workflow
    with no inputs

    Parameters
    ----------
    monkeypatch : pytest.MonkeyPatch
        Pytest fixture to use monkeypatching utils
    tmp_path : Path
        Pytest fixture providing a temporary path for each test
    """

    from brainglobe_workflows.cellfinder_core.cellfinder import main

    # otherwise imported before monkeypatching?
    # run main
    cfg = main()

    # check output files exist
    assert Path(cfg._detected_cells_path).is_file()


@pytest.mark.parametrize(
    "input_config",
    [
        "config_local_json",
        "config_GIN_json",
    ],
)
def test_main_w_inputs(
    input_config: Optional[str],
    request: pytest.FixtureRequest,
):
    """Test main function for setting up and running cellfinder workflow
    with inputs

    Parameters
    ----------
    input_config : Optional[str]
        Path to input config json file
    monkeypatch : pytest.MonkeyPatch
        Pytest fixture to use monkeypatching utils
    tmp_path : Path
        Pytest fixture providing a temporary path for each test
    request : pytest.FixtureRequest
        Pytest fixture to enable requesting fixtures by name
    """
    from brainglobe_workflows.cellfinder_core.cellfinder import main

    # run main
    cfg = main(str(request.getfixturevalue(input_config)))
=======

def test_main():
    """
    Test main function for setting up and running cellfinder workflow
    with no inputs
    """
    # import inside the test function so that required functions are
    # monkeypatched first
    from brainglobe_workflows.cellfinder_core.cellfinder_core import main

    # run main
    cfg = main()
>>>>>>> ffee6511

    # check output files exist
    assert Path(cfg._detected_cells_path).is_file()


@pytest.mark.skip()
def test_script():
    """Test running the cellfinder worklfow from the command line
    with no inputs
    """
    from brainglobe_workflows.cellfinder_core.cellfinder import (
        __file__ as script_path,
    )

    # define CLI input
    subprocess_input = [
        sys.executable,
        str(script_path),
    ]

    # run workflow
    # Path.home() is not monkeypatched :(
    subprocess_output = subprocess.run(
        subprocess_input,
        # input=Path.home()
    )

    # check returncode
    assert subprocess_output.returncode == 0


@pytest.mark.skip()
@pytest.mark.parametrize(
    "input_config",
    [
        "config_local_json",
        "config_GIN_json",
    ],
)
<<<<<<< HEAD
def test_script_w_inputs(
    input_config: Optional[str],
    request: pytest.FixtureRequest,
):
    """Test running the cellfinder worklfow from the command line with inputs
=======
def test_main_w_inputs(
    input_config: Optional[str],
    request: pytest.FixtureRequest,
):
    """
    Test main function for setting up and running cellfinder workflow
    with inputs
>>>>>>> ffee6511

    Parameters
    ----------
    input_config : Optional[str]
        Path to input config JSON file
    request : pytest.FixtureRequest
        Pytest fixture to enable requesting fixtures by name
    """
<<<<<<< HEAD

    # path to script
    script_path = (
        Path(__file__).resolve().parents[3]
        / "brainglobe_workflows"
        / "cellfinder_core"
        / "cellfinder.py"
    )

    # define CLI input
    subprocess_input = [
        sys.executable,
        str(script_path),
    ]
    subprocess_input.append("--config")
    subprocess_input.append(str(request.getfixturevalue(input_config)))

    # run workflow
    subprocess_output = subprocess.run(
        subprocess_input,
    )

    # check returncode
    assert subprocess_output.returncode == 0


@pytest.mark.skip()
def test_entry_point():
    """Test running the cellfinder workflow via the predefined entry point
    with no inputs

    Parameters
    ----------
    monkeypatch : pytest.MonkeyPatch
        Pytest fixture to use monkeypatching utils
    tmp_path : Path
        Pytest fixture providing a temporary path for each test
    """

    # define CLI input
    subprocess_input = ["cellfinder-core-workflow"]

    # run workflow
    subprocess_output = subprocess.run(
        subprocess_input,
    )

    # check returncode
    assert subprocess_output.returncode == 0
=======
    from brainglobe_workflows.cellfinder_core.cellfinder_core import main

    # run main
    cfg = main(str(request.getfixturevalue(input_config)))
>>>>>>> ffee6511

    # check output files exist
    assert Path(cfg._detected_cells_path).is_file()

<<<<<<< HEAD
@pytest.mark.skip()
@pytest.mark.parametrize(
    "input_config",
    [
        "config_local_json",
        "config_GIN_json",
    ],
)
def test_entry_point_w_inputs(
    input_config: Optional[str],
    request: pytest.FixtureRequest,
):
    """Test running the cellfinder workflow via the predefined entry point
    with inputs
=======
>>>>>>> ffee6511

def test_entry_point_help():
    """
    Smoke test the cellfinder workflow entry point by checking
    help is printed out successfully
    """

    # define CLI input
<<<<<<< HEAD
    subprocess_input = ["cellfinder-core-workflow"]
    subprocess_input.append("--config")
    subprocess_input.append(str(request.getfixturevalue(input_config)))
=======
    subprocess_input = ["cellfinder-workflow", "--help"]
>>>>>>> ffee6511

    # run workflow
    subprocess_output = subprocess.run(
        subprocess_input,
    )

    # check returncode
    assert subprocess_output.returncode == 0<|MERGE_RESOLUTION|>--- conflicted
+++ resolved
@@ -4,23 +4,16 @@
 
 import pytest
 
-<<<<<<< HEAD
 
 def test_main():
-    """Test main function for setting up and running cellfinder workflow
+    """
+    Test main function for setting up and running cellfinder workflow
     with no inputs
+    """
+    # import inside the test function so that required functions are
+    # monkeypatched first
+    from brainglobe_workflows.cellfinder_core.cellfinder_core import main
 
-    Parameters
-    ----------
-    monkeypatch : pytest.MonkeyPatch
-        Pytest fixture to use monkeypatching utils
-    tmp_path : Path
-        Pytest fixture providing a temporary path for each test
-    """
-
-    from brainglobe_workflows.cellfinder_core.cellfinder import main
-
-    # otherwise imported before monkeypatching?
     # run main
     cfg = main()
 
@@ -39,92 +32,9 @@
     input_config: Optional[str],
     request: pytest.FixtureRequest,
 ):
-    """Test main function for setting up and running cellfinder workflow
-    with inputs
-
-    Parameters
-    ----------
-    input_config : Optional[str]
-        Path to input config json file
-    monkeypatch : pytest.MonkeyPatch
-        Pytest fixture to use monkeypatching utils
-    tmp_path : Path
-        Pytest fixture providing a temporary path for each test
-    request : pytest.FixtureRequest
-        Pytest fixture to enable requesting fixtures by name
-    """
-    from brainglobe_workflows.cellfinder_core.cellfinder import main
-
-    # run main
-    cfg = main(str(request.getfixturevalue(input_config)))
-=======
-
-def test_main():
-    """
-    Test main function for setting up and running cellfinder workflow
-    with no inputs
-    """
-    # import inside the test function so that required functions are
-    # monkeypatched first
-    from brainglobe_workflows.cellfinder_core.cellfinder_core import main
-
-    # run main
-    cfg = main()
->>>>>>> ffee6511
-
-    # check output files exist
-    assert Path(cfg._detected_cells_path).is_file()
-
-
-@pytest.mark.skip()
-def test_script():
-    """Test running the cellfinder worklfow from the command line
-    with no inputs
-    """
-    from brainglobe_workflows.cellfinder_core.cellfinder import (
-        __file__ as script_path,
-    )
-
-    # define CLI input
-    subprocess_input = [
-        sys.executable,
-        str(script_path),
-    ]
-
-    # run workflow
-    # Path.home() is not monkeypatched :(
-    subprocess_output = subprocess.run(
-        subprocess_input,
-        # input=Path.home()
-    )
-
-    # check returncode
-    assert subprocess_output.returncode == 0
-
-
-@pytest.mark.skip()
-@pytest.mark.parametrize(
-    "input_config",
-    [
-        "config_local_json",
-        "config_GIN_json",
-    ],
-)
-<<<<<<< HEAD
-def test_script_w_inputs(
-    input_config: Optional[str],
-    request: pytest.FixtureRequest,
-):
-    """Test running the cellfinder worklfow from the command line with inputs
-=======
-def test_main_w_inputs(
-    input_config: Optional[str],
-    request: pytest.FixtureRequest,
-):
     """
     Test main function for setting up and running cellfinder workflow
     with inputs
->>>>>>> ffee6511
 
     Parameters
     ----------
@@ -133,83 +43,14 @@
     request : pytest.FixtureRequest
         Pytest fixture to enable requesting fixtures by name
     """
-<<<<<<< HEAD
-
-    # path to script
-    script_path = (
-        Path(__file__).resolve().parents[3]
-        / "brainglobe_workflows"
-        / "cellfinder_core"
-        / "cellfinder.py"
-    )
-
-    # define CLI input
-    subprocess_input = [
-        sys.executable,
-        str(script_path),
-    ]
-    subprocess_input.append("--config")
-    subprocess_input.append(str(request.getfixturevalue(input_config)))
-
-    # run workflow
-    subprocess_output = subprocess.run(
-        subprocess_input,
-    )
-
-    # check returncode
-    assert subprocess_output.returncode == 0
-
-
-@pytest.mark.skip()
-def test_entry_point():
-    """Test running the cellfinder workflow via the predefined entry point
-    with no inputs
-
-    Parameters
-    ----------
-    monkeypatch : pytest.MonkeyPatch
-        Pytest fixture to use monkeypatching utils
-    tmp_path : Path
-        Pytest fixture providing a temporary path for each test
-    """
-
-    # define CLI input
-    subprocess_input = ["cellfinder-core-workflow"]
-
-    # run workflow
-    subprocess_output = subprocess.run(
-        subprocess_input,
-    )
-
-    # check returncode
-    assert subprocess_output.returncode == 0
-=======
     from brainglobe_workflows.cellfinder_core.cellfinder_core import main
 
     # run main
     cfg = main(str(request.getfixturevalue(input_config)))
->>>>>>> ffee6511
 
     # check output files exist
     assert Path(cfg._detected_cells_path).is_file()
 
-<<<<<<< HEAD
-@pytest.mark.skip()
-@pytest.mark.parametrize(
-    "input_config",
-    [
-        "config_local_json",
-        "config_GIN_json",
-    ],
-)
-def test_entry_point_w_inputs(
-    input_config: Optional[str],
-    request: pytest.FixtureRequest,
-):
-    """Test running the cellfinder workflow via the predefined entry point
-    with inputs
-=======
->>>>>>> ffee6511
 
 def test_entry_point_help():
     """
@@ -218,13 +59,7 @@
     """
 
     # define CLI input
-<<<<<<< HEAD
-    subprocess_input = ["cellfinder-core-workflow"]
-    subprocess_input.append("--config")
-    subprocess_input.append(str(request.getfixturevalue(input_config)))
-=======
     subprocess_input = ["cellfinder-workflow", "--help"]
->>>>>>> ffee6511
 
     # run workflow
     subprocess_output = subprocess.run(
