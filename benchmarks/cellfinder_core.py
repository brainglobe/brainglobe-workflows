import json
import shutil
from pathlib import Path

from brainglobe_utils.IO.cells import save_cells
from cellfinder.core.main import main as cellfinder_run
from cellfinder.core.tools.IO import read_with_dask

from brainglobe_workflows.cellfinder_core.cellfinder_core import (
    CellfinderConfig,
    run_workflow_from_cellfinder_run,
)
from brainglobe_workflows.cellfinder_core.cellfinder_core import (
    setup as setup_cellfinder_workflow,
)
from brainglobe_workflows.utils import DEFAULT_JSON_CONFIG_PATH_CELLFINDER


class TimeBenchmarkPrepGIN:
    """

    A base class for timing benchmarks for the cellfinder workflow.

    It includes:
     - a setup_cache function that downloads the GIN data specified in the
       default_config.json to a local directory (created by asv). This function
       runs only once before all repeats of the benchmark.
    -  a setup function, that runs the setup steps for the workflow.
    - a teardown function, that removes the output directory.

    Notes
    -----
    The class includes some predefined attributes for timing benchmarks. For
    the full list see
    https://asv.readthedocs.io/en/stable/benchmarks.html#benchmark-attributes

    Some asv benchmarking nomenclature:
    - repeat: a benchmark repeat is made up of the following steps:
      1- the `setup` is run,
      2- then the timed benchmark routine is called for `n` iterations, and
      3- finally that teardown function is run.
      Each repeat generates a sample, which is the average time that the
      routine took across all iterations. A new process is started for each
      repeat of each benchmark. A calibration phase before running the repeat
      computes the number of iterations that will be executed. Each benchmark
      is run for a number of repeats. The setup_cache function is run only once
      for all repeats of a benchmark (but it is discarded before the next
      benchmark). By default `repeat` is set to 0, which means:
        - if rounds==1 the default is
            (min_repeat, max_repeat, max_time) = (1, 10, 20.0),
        - if rounds != 1 the default is
            (min_repeat, max_repeat, max_time) = (1, 5, 10.0)

    - iterations (`number`): the number of iterations in each sample. Note that
      `setup` and `teardown` are not run between iterations. asv will
      automatically select the number of iterations so that each sample takes
      approximately `sample_time` seconds.

    - round: at each round, each benchmark is run for the specified number of
      repeats. The idea is that we sample each benchmark over longer periods of
      background performance variations.

    - warmup time: asv will spend this time (in seconds) in calling the
      benchmarked function repeatedly, before starting to run the actual
      benchmark. If not specified, warmup_time defaults to 0.1 seconds

    """

    # Timing attributes
    timeout = 600  # default: 60 s
    version = (
        None  # benchmark version. Default:None (i.e. hash of source code)
    )
    warmup_time = 0.1  # seconds
    rounds = 2
    repeat = 0
    sample_time = 0.01  # default: 10 ms = 0.01 s;
    min_run_count = 2  # default:2

    # Custom attributes
    input_config_path = str(DEFAULT_JSON_CONFIG_PATH_CELLFINDER)

    def setup_cache(self):
        # here ensure all the data for all possible configs we sweep
        # thru is available?
        # but in a benchmark directory? (can I monkeypatch home? :S)
        """
        Download the input data from the GIN repository to the local
        directory specified in the default_config.json

        Notes
        -----
        The `setup_cache` method only performs the computations once
        per benchmark round and then caches the result to disk [1]_. It cannot
        be parametrised [2]_.


        [1] https://asv.readthedocs.io/en/latest/writing_benchmarks.html#setup-and-teardown-functions
        [2] https://asv.readthedocs.io/en/latest/writing_benchmarks.html#parameterized-benchmarks
        """

        # Check config file exists
        assert Path(self.input_config_path).exists()

        # Instantiate a CellfinderConfig from the input json file
        # (assumes config is json serializable)
        with open(self.input_config_path) as cfg:
            config_dict = json.load(cfg)
        config = CellfinderConfig(**config_dict)

<<<<<<< HEAD
        # Download data with pooch ---> should be dealt with when making config
        # _ = pooch.retrieve(
        #     url=config.data_url,
        #     known_hash=config.data_hash,
        #     path=Path(config._install_path).parent,
        #     progressbar=True,
        #     processor=pooch.Unzip(
        #         extract_dir=Path(config._install_path).stem
        #     ),
        # )
=======
        # Download data with pooch
        _ = pooch.retrieve(
            url=config.data_url,
            known_hash=config.data_hash,
            path=config._install_path,
            progressbar=True,
            processor=pooch.Unzip(extract_dir=config.data_dir_relative),
        )
>>>>>>> ffee6511

        # Check paths to input data should now exist in config
        assert Path(config._signal_dir_path).exists()
        assert Path(config._background_dir_path).exists()

    def setup(self):
        """
        Run the cellfinder workflow setup steps.

        The command line input arguments are injected as dependencies.
        """

        # Run setup
        cfg = setup_cellfinder_workflow(self.input_config_path)

        # Save configuration as attribute
        self.cfg = cfg

    def teardown(self):
        """
        Remove the cellfinder output directory.

        The input data is kept for all repeats of the same benchmark,
        to avoid repeated downloads from GIN.
        """
        shutil.rmtree(Path(self.cfg._output_path).resolve())


class TimeFullWorkflow(TimeBenchmarkPrepGIN):
    """
    Time the full cellfinder workflow.

    It includes reading the signal and background arrays with dask,
    detecting the cells and saving the results to an XML file

    Parameters
    ----------
    TimeBenchmarkPrepGIN : _type_
        A base class for timing benchmarks for the cellfinder workflow.
    """

    def time_workflow(self):
        run_workflow_from_cellfinder_run(self.cfg)


class TimeReadInputDask(TimeBenchmarkPrepGIN):
    """
    Time the reading input data operations with dask

    Parameters
    ----------
    TimeBenchmarkPrepGIN : _type_
        A base class for timing benchmarks for the cellfinder workflow.
    """

    def time_read_signal_with_dask(self):
<<<<<<< HEAD
        read_with_dask(str(self.cfg._signal_dir_path))

    def time_read_background_with_dask(self):
        read_with_dask(str(self.cfg._background_dir_path))
=======
        read_with_dask(self.cfg._signal_dir_path)

    def time_read_background_with_dask(self):
        read_with_dask(self.cfg._background_dir_path)
>>>>>>> ffee6511


class TimeDetectCells(TimeBenchmarkPrepGIN):
    """
    Time the cell detection main pipeline (`cellfinder_run`)

    Parameters
    ----------
    TimeBenchmarkPrepGIN : _type_
        A base class for timing benchmarks for the cellfinder workflow.
    """

    # extend basic setup function
    def setup(self):
        # basic setup
        TimeBenchmarkPrepGIN.setup(self)

<<<<<<< HEAD
        # add input data as arrays to the config
        self.signal_array = read_with_dask(str(self.cfg._signal_dir_path))
        self.background_array = read_with_dask(
            str(self.cfg._background_dir_path)
        )
=======
        # add input data as arrays to config
        self.signal_array = read_with_dask(self.cfg._signal_dir_path)
        self.background_array = read_with_dask(self.cfg._background_dir_path)
>>>>>>> ffee6511

    def time_cellfinder_run(self):
        cellfinder_run(
            self.signal_array,
            self.background_array,
            self.cfg.voxel_sizes,
            self.cfg.start_plane,
            self.cfg.end_plane,
            self.cfg.trained_model,
            self.cfg.model_weights,
            self.cfg.model,
            self.cfg.batch_size,
            self.cfg.n_free_cpus,
            self.cfg.network_voxel_sizes,
            self.cfg.soma_diameter,
            self.cfg.ball_xy_size,
            self.cfg.ball_z_size,
            self.cfg.ball_overlap_fraction,
            self.cfg.log_sigma_size,
            self.cfg.n_sds_above_mean_thresh,
            self.cfg.soma_spread_factor,
            self.cfg.max_cluster_size,
            self.cfg.cube_width,
            self.cfg.cube_height,
            self.cfg.cube_depth,
            self.cfg.network_depth,
        )


class TimeSaveCells(TimeBenchmarkPrepGIN):
    # extend basic setup function
    def setup(self):
        # basic setup
        TimeBenchmarkPrepGIN.setup(self)

        # add input data as arrays to config
<<<<<<< HEAD
        self.signal_array = read_with_dask(str(self.cfg._signal_dir_path))
        self.background_array = read_with_dask(
            str(self.cfg._background_dir_path)
        )
=======
        self.signal_array = read_with_dask(self.cfg._signal_dir_path)
        self.background_array = read_with_dask(self.cfg._background_dir_path)
>>>>>>> ffee6511

        # detect cells
        self.detected_cells = cellfinder_run(
            self.signal_array,
            self.background_array,
            self.cfg.voxel_sizes,
            self.cfg.start_plane,
            self.cfg.end_plane,
            self.cfg.trained_model,
            self.cfg.model_weights,
            self.cfg.model,
            self.cfg.batch_size,
            self.cfg.n_free_cpus,
            self.cfg.network_voxel_sizes,
            self.cfg.soma_diameter,
            self.cfg.ball_xy_size,
            self.cfg.ball_z_size,
            self.cfg.ball_overlap_fraction,
            self.cfg.log_sigma_size,
            self.cfg.n_sds_above_mean_thresh,
            self.cfg.soma_spread_factor,
            self.cfg.max_cluster_size,
            self.cfg.cube_width,
            self.cfg.cube_height,
            self.cfg.cube_depth,
            self.cfg.network_depth,
        )

    def time_save_cells(self):
        save_cells(self.detected_cells, self.cfg._detected_cells_path)<|MERGE_RESOLUTION|>--- conflicted
+++ resolved
@@ -108,27 +108,14 @@
             config_dict = json.load(cfg)
         config = CellfinderConfig(**config_dict)
 
-<<<<<<< HEAD
-        # Download data with pooch ---> should be dealt with when making config
+        # # Download data with pooch
         # _ = pooch.retrieve(
         #     url=config.data_url,
         #     known_hash=config.data_hash,
-        #     path=Path(config._install_path).parent,
+        #     path=config._install_path,
         #     progressbar=True,
-        #     processor=pooch.Unzip(
-        #         extract_dir=Path(config._install_path).stem
-        #     ),
+        #     processor=pooch.Unzip(extract_dir=config.data_dir_relative),
         # )
-=======
-        # Download data with pooch
-        _ = pooch.retrieve(
-            url=config.data_url,
-            known_hash=config.data_hash,
-            path=config._install_path,
-            progressbar=True,
-            processor=pooch.Unzip(extract_dir=config.data_dir_relative),
-        )
->>>>>>> ffee6511
 
         # Check paths to input data should now exist in config
         assert Path(config._signal_dir_path).exists()
@@ -185,17 +172,10 @@
     """
 
     def time_read_signal_with_dask(self):
-<<<<<<< HEAD
         read_with_dask(str(self.cfg._signal_dir_path))
 
     def time_read_background_with_dask(self):
         read_with_dask(str(self.cfg._background_dir_path))
-=======
-        read_with_dask(self.cfg._signal_dir_path)
-
-    def time_read_background_with_dask(self):
-        read_with_dask(self.cfg._background_dir_path)
->>>>>>> ffee6511
 
 
 class TimeDetectCells(TimeBenchmarkPrepGIN):
@@ -213,17 +193,11 @@
         # basic setup
         TimeBenchmarkPrepGIN.setup(self)
 
-<<<<<<< HEAD
         # add input data as arrays to the config
         self.signal_array = read_with_dask(str(self.cfg._signal_dir_path))
         self.background_array = read_with_dask(
             str(self.cfg._background_dir_path)
         )
-=======
-        # add input data as arrays to config
-        self.signal_array = read_with_dask(self.cfg._signal_dir_path)
-        self.background_array = read_with_dask(self.cfg._background_dir_path)
->>>>>>> ffee6511
 
     def time_cellfinder_run(self):
         cellfinder_run(
@@ -260,15 +234,10 @@
         TimeBenchmarkPrepGIN.setup(self)
 
         # add input data as arrays to config
-<<<<<<< HEAD
         self.signal_array = read_with_dask(str(self.cfg._signal_dir_path))
         self.background_array = read_with_dask(
             str(self.cfg._background_dir_path)
         )
-=======
-        self.signal_array = read_with_dask(self.cfg._signal_dir_path)
-        self.background_array = read_with_dask(self.cfg._background_dir_path)
->>>>>>> ffee6511
 
         # detect cells
         self.detected_cells = cellfinder_run(
